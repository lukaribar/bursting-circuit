--- conflicted
+++ resolved
@@ -252,7 +252,6 @@
 
     plot_ultra_slow()
     
-<<<<<<< HEAD
 # Input pulse event
 def pulse(event):
     global pulse_on, tend, i_app
@@ -266,12 +265,10 @@
     
     i_app = lambda t: (i_app_const + delta_i)
     
-=======
 def pause(event):
     global pause_value
     pause_value = not(pause_value)
 
->>>>>>> c42d2f7d
 # Plot I-V curves
 V = np.arange(-3,3.1,0.1)
 I_passive = V
@@ -359,15 +356,13 @@
 plt.figtext(0.75, 0.34, 'Slow -ve', horizontalalignment = 'center')
 plt.figtext(0.75, 0.19, 'Ultraslow +ve', horizontalalignment = 'center')
 
-<<<<<<< HEAD
 # Button for I_app = pulse(t)
 axpulse_button = plt.axes([.8, .01, 0.1, .06])
 pulse_button = Button(axpulse_button, 'Pulse')
 pulse_button.on_clicked(pulse)
-=======
+
 # Initialize pause value
 pause_value = False
->>>>>>> c42d2f7d
 
 # Live simulation
 v0 = (-2.5, -2.4, -1.5)
